--- conflicted
+++ resolved
@@ -99,30 +99,6 @@
   await page.waitForSelector("#presetting-db-view", { state: "hidden" });
 
   await page.waitForSelector("#presetting-scraper-view", { state: "visible" });
-<<<<<<< HEAD
-  await page.waitForSelector("#presetting-scrapers-preset-select", {
-    state: "visible",
-  });
-  const scrapersSelect = page.locator("#presetting-scrapers-preset-select");
-  await scrapersSelect.selectOption({ label: "Computer Science" });
-  await page.locator("#presetting-scraper-continue-btn").click({ force: true });
-  await page.waitForSelector("#presetting-scraper-view", { state: "detached" });
-}, 300000);
-
-test("Maximize Window", async () => {
-  await page.locator("#window-maximize-btn").click({ force: true });
-  await page.waitForTimeout(1000);
-}, 100000);
-
-test("Drag PDF to Import", async () => {
-  const e = await page.locator("#dev-btn-bar").elementHandle();
-  await e?.evaluate((e) => {
-    e.style.display = "flex";
-  });
-
-  await page.locator("#dev-add-test-data-btn").click({ force: true });
-  await page.waitForTimeout(4000);
-=======
   await page
     .locator("#presetting-scrapers-preset-select")
     .selectOption({ label: "Computer Science" });
@@ -133,7 +109,6 @@
 testAndScreenshot("Drag PDF to Import", "drag", async () => {
   await page.locator("#dev-add-test-data-btn").click();
   await page.waitForTimeout(5000);
->>>>>>> 592f4c92
 
   const dataview = page.locator("#list-data-view").first();
   const dataTextList = await dataview.allInnerTexts();
